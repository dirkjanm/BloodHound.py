--- conflicted
+++ resolved
@@ -1,14 +1,8 @@
 from setuptools import setup
 
-<<<<<<< HEAD
 setup(name='bloodhound-ce',
-      version='1.8.0',
+      version='1.9.0',
       description='Python based ingestor for BloodHound Community Edition',
-=======
-setup(name='bloodhound',
-      version='1.9.0',
-      description='Python based ingestor for BloodHound',
->>>>>>> 6a2170c4
       author='Dirk-jan Mollema, Edwin van Vliet, Matthijs Gielen',
       author_email='dirkjan@dirkjanm.io, edwin.vanvliet@fox-it.com, matthijs.gielen@fox-it.com',
       maintainer='Dirk-jan Mollema',
