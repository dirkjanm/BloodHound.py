####################
#
# Copyright (c) 2018 Fox-IT
#
# Permission is hereby granted, free of charge, to any person obtaining a copy
# of this software and associated documentation files (the "Software"), to deal
# in the Software without restriction, including without limitation the rights
# to use, copy, modify, merge, publish, distribute, sublicense, and/or sell
# copies of the Software, and to permit persons to whom the Software is
# furnished to do so, subject to the following conditions:
#
# The above copyright notice and this permission notice shall be included in all
# copies or substantial portions of the Software.
#
# THE SOFTWARE IS PROVIDED "AS IS", WITHOUT WARRANTY OF ANY KIND, EXPRESS OR
# IMPLIED, INCLUDING BUT NOT LIMITED TO THE WARRANTIES OF MERCHANTABILITY,
# FITNESS FOR A PARTICULAR PURPOSE AND NONINFRINGEMENT. IN NO EVENT SHALL THE
# AUTHORS OR COPYRIGHT HOLDERS BE LIABLE FOR ANY CLAIM, DAMAGES OR OTHER
# LIABILITY, WHETHER IN AN ACTION OF CONTRACT, TORT OR OTHERWISE, ARISING FROM,
# OUT OF OR IN CONNECTION WITH THE SOFTWARE OR THE USE OR OTHER DEALINGS IN THE
# SOFTWARE.
#
####################

import os, sys, logging, argparse, getpass, time, re, datetime
from zipfile import ZipFile
from bloodhound.ad.domain import AD, ADDC
from bloodhound.ad.authentication import ADAuthentication
from bloodhound.enumeration.computers import ComputerEnumerator
from bloodhound.enumeration.memberships import MembershipEnumerator
from bloodhound.enumeration.domains import DomainEnumerator

"""
BloodHound.py is a Python port of BloodHound, designed to run on Linux and Windows.
"""
class BloodHound(object):
    def __init__(self, ad):
        self.ad = ad
        self.ldap = None
        self.pdc = None
        self.sessions = []


    def connect(self):
        if len(self.ad.dcs()) == 0:
            logging.error('Could not find a domain controller. Consider specifying a domain and/or DNS server.')
            sys.exit(1)

        if not self.ad.baseDN:
            logging.error('Could not figure out the domain to query. Please specify this manually with -d')
            sys.exit(1)

        pdc = self.ad.dcs()[0]
        logging.debug('Using LDAP server: %s', pdc)
        logging.debug('Using base DN: %s', self.ad.baseDN)

        if len(self.ad.kdcs()) > 0:
            kdc = self.ad.auth.kdc
            logging.debug('Using kerberos KDC: %s', kdc)
            logging.debug('Using kerberos realm: %s', self.ad.realm())

        # Create a domain controller object
        self.pdc = ADDC(pdc, self.ad)
        # Create an object resolver
        self.ad.create_objectresolver(self.pdc)


    def run(self, collect, num_workers=10, disable_pooling=False, timestamp="", computerfile="", cachefile=None, exclude_dcs=False, fileNamePrefix=""):
        start_time = time.time()
        if cachefile:
            self.ad.load_cachefile(cachefile)

        # Check early if we should enumerate computers as well
        do_computer_enum = any(method in collect for method in ['localadmin', 'session', 'loggedon', 'experimental', 'rdp', 'dcom', 'psremote'])

        if 'group' in collect or 'objectprops' in collect or 'acl' in collect:
            # Fetch domains for later, computers if needed
            self.pdc.prefetch_info('objectprops' in collect, 'acl' in collect, cache_computers=do_computer_enum)
            # Initialize enumerator
            membership_enum = MembershipEnumerator(self.ad, self.pdc, collect, disable_pooling)
            membership_enum.enumerate_memberships(timestamp=timestamp, fileNamePrefix=fileNamePrefix)
        elif 'container' in collect:
            # Fetch domains for later, computers if needed
            self.pdc.prefetch_info('objectprops' in collect, 'acl' in collect, cache_computers=do_computer_enum)
            # Initialize enumerator
            membership_enum = MembershipEnumerator(self.ad, self.pdc, collect, disable_pooling)
            membership_enum.do_container_collection(timestamp=timestamp)
        elif do_computer_enum:
            # We need to know which computers to query regardless
            # We also need the domains to have a mapping from NETBIOS -> FQDN for local admins
            self.pdc.prefetch_info('objectprops' in collect, 'acl' in collect, cache_computers=True)
        elif 'trusts' in collect:
            # Prefetch domains
            self.pdc.get_domains('acl' in collect)
        if 'trusts' in collect or 'acl' in collect or 'objectprops' in collect:
            trusts_enum = DomainEnumerator(self.ad, self.pdc)
            trusts_enum.dump_domain(collect,timestamp=timestamp,fileNamePrefix=fileNamePrefix)
        if do_computer_enum:
            # If we don't have a GC server, don't use it for deconflictation
            have_gc = len(self.ad.gcs()) > 0
            computer_enum = ComputerEnumerator(self.ad, self.pdc, collect, do_gc_lookup=have_gc, computerfile=computerfile, exclude_dcs=exclude_dcs)
            computer_enum.enumerate_computers(self.ad.computers, num_workers=num_workers, timestamp=timestamp, fileNamePrefix=fileNamePrefix)
        end_time = time.time()
        minutes, seconds = divmod(int(end_time-start_time),60)
        logging.info('Done in %02dM %02dS' % (minutes, seconds))

def resolve_collection_methods(methods):
    """
    Convert methods (string) to list of validated methods to resolve
    """
    valid_methods = ['group', 'localadmin', 'session', 'trusts', 'default', 'all', 'loggedon',
                     'objectprops', 'experimental', 'acl', 'dcom', 'rdp', 'psremote', 'dconly',
                     'container']
    default_methods = ['group', 'localadmin', 'session', 'trusts']
    # Similar to SharpHound, All is not really all, it excludes loggedon
    all_methods = ['group', 'localadmin', 'session', 'trusts', 'objectprops', 'acl', 'dcom', 'rdp', 'psremote', 'container']
    # DC only, does not collect to computers
    dconly_methods = ['group', 'trusts', 'objectprops', 'acl', 'container']
    if ',' in methods:
        method_list = [method.lower() for method in methods.split(',')]
        validated_methods = []
        for method in method_list:
            if method not in valid_methods:
                logging.error('Invalid collection method specified: %s', method)
                return False

            if method == 'default':
                validated_methods += default_methods
            elif method == 'all':
                validated_methods += all_methods
            elif method == 'dconly':
                validated_methods += dconly_methods
            else:
                validated_methods.append(method)
        return set(validated_methods)
    else:
        validated_methods = []
        # It is only one
        method = methods.lower()
        if method in valid_methods:
            if method == 'default':
                validated_methods += default_methods
            elif method == 'all':
                validated_methods += all_methods
            elif method == 'dconly':
                validated_methods += dconly_methods
            else:
                validated_methods.append(method)
            return set(validated_methods)
        else:
            logging.error('Invalid collection method specified: %s', method)
            return False

def main():
#    logging.basicConfig(stream=sys.stderr, level=logging.INFO)

    logger = logging.getLogger()
    logger.setLevel(logging.INFO)
    stream = logging.StreamHandler(sys.stderr)
    stream.setLevel(logging.DEBUG)
    formatter = logging.Formatter('%(levelname)s: %(message)s')
#    formatter = logging.Formatter('%(asctime)s %(levelname)s: %(message)s')
    stream.setFormatter(formatter)
    logger.addHandler(stream)

    parser = argparse.ArgumentParser(add_help=True, description='Python based ingestor for BloodHound\nFor help or reporting issues, visit https://github.com/Fox-IT/BloodHound.py', formatter_class=argparse.RawDescriptionHelpFormatter)

    parser.add_argument('-c',
                        '--collectionmethod',
                        action='store',
                        default='Default',
                        help='Which information to collect. Supported: Group, LocalAdmin, Session, '
                             'Trusts, Default (all previous), DCOnly (no computer connections), DCOM, RDP,'
                             'PSRemote, LoggedOn, Container, ObjectProps, ACL, All (all except LoggedOn). '
                             'You can specify more than one by separating them with a comma. (default: Default)')
    parser.add_argument('-d',
                        '--domain',
                        action='store',
                        default='',
                        help='Domain to query.')
    parser.add_argument('-v',
                        action='store_true',
                        help='Enable verbose output')
    helptext = 'Specify one or more authentication options. \n' \
               'By default Kerberos authentication is used and NTLM is used as fallback. \n' \
               'Kerberos tickets are automatically requested if a password or hashes are specified.'
    auopts = parser.add_argument_group('authentication options', description=helptext)
    auopts.add_argument('-u',
                        '--username',
                        action='store',
                        help='Username. Format: username[@domain]; If the domain is unspecified, the current domain is used.')
    auopts.add_argument('-p',
                        '--password',
                        action='store',
                        help='Password')
    auopts.add_argument('-k',
                        '--kerberos',
                        action='store_true',
                        help='Use kerberos')
    auopts.add_argument('--hashes',
                        action='store',
                        help='LM:NLTM hashes')
    auopts.add_argument('-no-pass', action="store_true", help='don\'t ask for password (useful for -k)')
    auopts.add_argument('-aesKey',
                        action="store",
                        metavar="hex key",
                        help='AES key to use for Kerberos Authentication (128 or 256 bits)')
    auopts.add_argument('--auth-method',
                        choices=('auto','ntlm','kerberos'),
                        default='auto',
                        action='store',
                        help='Authentication methods. Force Kerberos or NTLM only or use auto for Kerberos with NTLM fallback')
    coopts = parser.add_argument_group('collection options')
    coopts.add_argument('-ns',
                        '--nameserver',
                        action='store',
                        help='Alternative name server to use for queries')
    coopts.add_argument('--dns-tcp',
                        action='store_true',
                        help='Use TCP instead of UDP for DNS queries')
    coopts.add_argument('--dns-timeout',
                        action='store',
                        type=int,
                        default=3,
                        help='DNS query timeout in seconds (default: 3)')
    coopts.add_argument('-dc',
                        '--domain-controller',
                        metavar='HOST',
                        action='store',
                        help='Override which DC to query (hostname)')
    coopts.add_argument('-gc',
                        '--global-catalog',
                        metavar='HOST',
                        action='store',
                        help='Override which GC to query (hostname)')
    coopts.add_argument('-w',
                        '--workers',
                        action='store',
                        type=int,
                        default=10,
                        help='Number of workers for computer enumeration (default: 10)')
    coopts.add_argument('--exclude-dcs',
                        action='store_true',
                        help='Skip DCs during computer enumeration')
    coopts.add_argument('--disable-pooling',
                        action='store_true',
                        help='Don\'t use subprocesses for ACL parsing (only for debugging purposes)')
    coopts.add_argument('--disable-autogc',
                        action='store_true',
                        help='Don\'t automatically select a Global Catalog (use only if it gives errors)')
    coopts.add_argument('--zip',
                        action='store_true',
                        help='Compress the JSON output files into a zip archive')
    coopts.add_argument('--computerfile',
                        action='store',
                        help='File containing computer FQDNs to use as allowlist for any computer based methods')
    coopts.add_argument('--cachefile',
                        action='store',
                        help='Cache file (experimental)')
<<<<<<< HEAD
    coopts.add_argument('--ldap-channel-binding',
                        action='store_true',
                        help='Use LDAP Channel Binding (will force ldaps protocol to be used)')
=======
    coopts.add_argument('--use-ldaps',
                        action='store_true',
                        help='Use LDAP over TLS on port 636 by default')
    coopts.add_argument('-op',
                        '--outputprefix',
                        metavar='PREFIX_NAME',
                        action='store',
                        help='String to prepend to output file names')

>>>>>>> e8b0b7aa


    args = parser.parse_args()

    if args.v is True:
        logger.setLevel(logging.DEBUG)

    if args.username is not None and args.password is not None:
        logging.debug('Authentication: username/password')
<<<<<<< HEAD
        auth = ADAuthentication(username=args.username, password=args.password, domain=args.domain, auth_method=args.auth_method, ldap_channel_binding=args.ldap_channel_binding)
    elif args.username is not None and args.password is None and args.hashes is None:
=======
        auth = ADAuthentication(username=args.username, password=args.password, domain=args.domain, auth_method=args.auth_method)
    elif args.username is not None and args.password is None and args.hashes is None and args.aesKey is None and args.no_pass is not None:
>>>>>>> e8b0b7aa
        args.password = getpass.getpass()
        auth = ADAuthentication(username=args.username, password=args.password, domain=args.domain, auth_method=args.auth_method, ldap_channel_binding=args.ldap_channel_binding)
    elif args.username is None and (args.password is not None or args.hashes is not None):
        logging.error('Authentication: password or hashes provided without username')
        sys.exit(1)
<<<<<<< HEAD
    elif (args.hashes is not None or args.aesKey is not None) and args.username is not None:
        if args.hashes:
            logging.debug('Authentication: NT hash')
            lm, nt = args.hashes.split(":")
            auth = ADAuthentication(lm_hash=lm, nt_hash=nt, username=args.username, domain=args.domain, auth_method=args.auth_method, ldap_channel_binding=args.ldap_channel_binding)
            if args.aesKey:
                logging.debug('Authentication: Kerberos AES')
                auth.set_aeskey(args.aesKey)
        else:
            logging.debug('Authentication: Kerberos AES')
            auth = ADAuthentication(username=args.username, domain=args.domain, aeskey=args.aesKey, auth_method=args.auth_method, ldap_channel_binding=args.ldap_channel_binding)
=======
    elif args.hashes is not None and args.username is not None:
        logging.debug('Authentication: NT hash')
        lm, nt = args.hashes.split(":")
        auth = ADAuthentication(lm_hash=lm, nt_hash=nt, username=args.username, domain=args.domain, auth_method=args.auth_method)
    elif args.aesKey is not None and args.username is not None:
        logging.debug('Authentication: Kerberos AES')
        auth = ADAuthentication(username=args.username, domain=args.domain, aeskey=args.aesKey, auth_method=args.auth_method)
>>>>>>> e8b0b7aa
    else:
        if not args.kerberos:
            parser.print_help()
            sys.exit(1)
        else:
            auth = ADAuthentication(username=args.username, password=args.password, domain=args.domain, auth_method=args.auth_method, ldap_channel_binding=args.ldap_channel_binding)

    ad = AD(auth=auth, domain=args.domain, nameserver=args.nameserver, dns_tcp=args.dns_tcp, dns_timeout=args.dns_timeout, use_ldaps=args.use_ldaps)

    # Resolve collection methods
    collect = resolve_collection_methods(args.collectionmethod)
    if not collect:
        return
    logging.debug('Resolved collection methods: %s', ', '.join(list(collect)))

    logging.debug('Using DNS to retrieve domain information')
    ad.dns_resolve(domain=args.domain, options=args)

    # Override the detected DC / GC if specified
    if args.domain_controller:
        if re.match(r'\d{1,3}\.\d{1,3}\.\d{1,3}\.\d{1,3}', args.domain_controller):
            logging.error('The specified domain controller %s looks like an IP address, but requires a hostname (FQDN).\n'\
                          'Use the -ns flag to specify a DNS server IP if the hostname does not resolve on your default nameserver.',
                          args.domain_controller)
            sys.exit(1)
        ad.override_dc(args.domain_controller)
        logging.debug('Using supplied domain controller as KDC')
        auth.set_kdc(args.domain_controller)

    if args.global_catalog:
        if re.match(r'\d{1,3}\.\d{1,3}\.\d{1,3}\.\d{1,3}', args.global_catalog):
            logging.error('The specified global catalog server %s looks like an IP address, but requires a hostname (FQDN).\n'\
                          'Use the -ns flag to specify a DNS server IP if the hostname does not resolve on your default nameserver.',
                          args.global_catalog)
            sys.exit(1)
        ad.override_gc(args.global_catalog)

    if args.auth_method in ('auto', 'kerberos'):
        if args.kerberos is True:
            logging.debug('Authentication: Kerberos ccache')
            # kerberize()
            if not auth.load_ccache():
                logging.debug('Could not load ticket from ccache, trying to request a TGT instead')
                auth.get_tgt()
        else:
            auth.get_tgt()

    # For adding timestamp prefix to the outputfiles 
    timestamp = datetime.datetime.fromtimestamp(time.time()).strftime('%Y%m%d%H%M%S') + "_"
    bloodhound = BloodHound(ad)
    bloodhound.connect()
    bloodhound.run(collect=collect,
                   num_workers=args.workers,
                   disable_pooling=args.disable_pooling,
                   timestamp=timestamp,
                   computerfile=args.computerfile,
                   cachefile=args.cachefile,
                   exclude_dcs=args.exclude_dcs,
                   fileNamePrefix=args.outputprefix)
    #If args --zip is true, the compress output  
    if args.zip:
        logging.info("Compressing output into " + timestamp + "bloodhound.zip")
        # Get a list of files in the current dir
        list_of_files = os.listdir(os.getcwd())
        # Create handle to zip file with timestamp prefix
        if(args.outputprefix!=None):
            with ZipFile(args.outputprefix + "_" + timestamp + "bloodhound.zip",'w') as zip:
                # For each of those files we fetched
                for each_file in list_of_files:
                    # If the files starts with the current timestamp and ends in json
                    if each_file.startswith(args.outputprefix) and each_file.endswith("json"):
                        # Write it to the zip
                        zip.write(each_file)
                        # Remove it from disk
                        os.remove(each_file)
        else:
            with ZipFile(timestamp + "bloodhound.zip",'w') as zip:
                # For each of those files we fetched
                for each_file in list_of_files:
                    # If the files starts with the current timestamp and ends in json
                    if each_file.startswith(timestamp) and each_file.endswith("json"):
                        # Write it to the zip
                        zip.write(each_file)
                        # Remove it from disk
                        os.remove(each_file)



if __name__ == '__main__':
    main()<|MERGE_RESOLUTION|>--- conflicted
+++ resolved
@@ -257,11 +257,9 @@
     coopts.add_argument('--cachefile',
                         action='store',
                         help='Cache file (experimental)')
-<<<<<<< HEAD
     coopts.add_argument('--ldap-channel-binding',
                         action='store_true',
                         help='Use LDAP Channel Binding (will force ldaps protocol to be used)')
-=======
     coopts.add_argument('--use-ldaps',
                         action='store_true',
                         help='Use LDAP over TLS on port 636 by default')
@@ -271,8 +269,6 @@
                         action='store',
                         help='String to prepend to output file names')
 
->>>>>>> e8b0b7aa
-
 
     args = parser.parse_args()
 
@@ -281,39 +277,20 @@
 
     if args.username is not None and args.password is not None:
         logging.debug('Authentication: username/password')
-<<<<<<< HEAD
         auth = ADAuthentication(username=args.username, password=args.password, domain=args.domain, auth_method=args.auth_method, ldap_channel_binding=args.ldap_channel_binding)
-    elif args.username is not None and args.password is None and args.hashes is None:
-=======
-        auth = ADAuthentication(username=args.username, password=args.password, domain=args.domain, auth_method=args.auth_method)
     elif args.username is not None and args.password is None and args.hashes is None and args.aesKey is None and args.no_pass is not None:
->>>>>>> e8b0b7aa
         args.password = getpass.getpass()
         auth = ADAuthentication(username=args.username, password=args.password, domain=args.domain, auth_method=args.auth_method, ldap_channel_binding=args.ldap_channel_binding)
     elif args.username is None and (args.password is not None or args.hashes is not None):
         logging.error('Authentication: password or hashes provided without username')
         sys.exit(1)
-<<<<<<< HEAD
-    elif (args.hashes is not None or args.aesKey is not None) and args.username is not None:
-        if args.hashes:
-            logging.debug('Authentication: NT hash')
-            lm, nt = args.hashes.split(":")
-            auth = ADAuthentication(lm_hash=lm, nt_hash=nt, username=args.username, domain=args.domain, auth_method=args.auth_method, ldap_channel_binding=args.ldap_channel_binding)
-            if args.aesKey:
-                logging.debug('Authentication: Kerberos AES')
-                auth.set_aeskey(args.aesKey)
-        else:
-            logging.debug('Authentication: Kerberos AES')
-            auth = ADAuthentication(username=args.username, domain=args.domain, aeskey=args.aesKey, auth_method=args.auth_method, ldap_channel_binding=args.ldap_channel_binding)
-=======
     elif args.hashes is not None and args.username is not None:
         logging.debug('Authentication: NT hash')
         lm, nt = args.hashes.split(":")
-        auth = ADAuthentication(lm_hash=lm, nt_hash=nt, username=args.username, domain=args.domain, auth_method=args.auth_method)
+        auth = ADAuthentication(lm_hash=lm, nt_hash=nt, username=args.username, domain=args.domain, auth_method=args.auth_method, ldap_channel_binding=args.ldap_channel_binding)
     elif args.aesKey is not None and args.username is not None:
         logging.debug('Authentication: Kerberos AES')
-        auth = ADAuthentication(username=args.username, domain=args.domain, aeskey=args.aesKey, auth_method=args.auth_method)
->>>>>>> e8b0b7aa
+        auth = ADAuthentication(username=args.username, domain=args.domain, aeskey=args.aesKey, auth_method=args.auth_method, ldap_channel_binding=args.ldap_channel_binding)
     else:
         if not args.kerberos:
             parser.print_help()
