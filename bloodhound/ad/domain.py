--- conflicted
+++ resolved
@@ -53,11 +53,7 @@
         # Initialize GUID map
         self.objecttype_guid_map = dict()
 
-<<<<<<< HEAD
-    def ldap_connect(self, protocol='ldaps', resolver=False):
-=======
     def ldap_connect(self, protocol=None, resolver=False):
->>>>>>> e8b0b7aa
         """
         Connect to the LDAP service
         """
