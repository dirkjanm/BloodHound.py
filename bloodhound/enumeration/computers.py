--- conflicted
+++ resolved
@@ -236,12 +236,8 @@
 
 
             except DCERPCException:
-<<<<<<< HEAD
-                logging.info(traceback.format_exc())
+                logging.debug(traceback.format_exc())
                 logging.warning('Querying computer failed: %s', hostname)
-=======
-                logging.warning('Querying computer failed: %s' % hostname)
->>>>>>> da552180
             except Exception as e:
                 logging.error('Unhandled exception in computer %s processing: %s', hostname, str(e))
                 logging.info(traceback.format_exc())
