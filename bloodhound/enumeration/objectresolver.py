--- conflicted
+++ resolved
@@ -93,13 +93,8 @@
                     # Error connecting, bail
                     return None
             logging.debug('Querying GC for UPN %s', upn)
-<<<<<<< HEAD
             entries = self.addc.search(search_base="",
-                                       search_filter='&((objectClass=user)(userPrincipalName=%s))' % safename,
-=======
-            entries = self.addc.search(searchBase="",
                                        searchFilter='(&(objectClass=user)(userPrincipalName=%s))' % safename,
->>>>>>> 6fb50f0f
                                        use_gc=True,
                                        attributes=['sAMAccountName', 'distinguishedName', 'sAMAccountType'])
             for entry in entries:
@@ -134,10 +129,7 @@
                                        use_resolver=True,
                                        attributes=['sAMAccountName', 'distinguishedName', 'sAMAccountType'])
             for entry in entries:
-                # By definition this can be only one entry
-                domain = ADUtils.ldap2domain(entry['dn'])
-                principal = (u'%s@%s' % (entry['attributes']['sAMAccountName'], domain)).upper()
-                return principal
+                return entry
 
     def gc_sam_lookup(self, samname):
         """
